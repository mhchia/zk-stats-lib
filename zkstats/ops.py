--- conflicted
+++ resolved
@@ -54,13 +54,9 @@
         super().__init__(torch.tensor(np.median(x_1d)), error)
         sorted_x = np.sort(x_1d)
         len_x = len(x_1d)
-<<<<<<< HEAD
         self.lower = torch.nn.Parameter(data = torch.tensor(sorted_x[int(len_x/2)-1], dtype = torch.float32), requires_grad=False)
         self.upper = torch.nn.Parameter(data = torch.tensor(sorted_x[int(len_x/2)], dtype = torch.float32), requires_grad=False)
-=======
-        self.lower = torch.nn.Parameter(data=torch.tensor(sorted_x[int(len_x/2)-1]), requires_grad=False)
-        self.upper = torch.nn.Parameter(data=torch.tensor(sorted_x[int(len_x/2)]), requires_grad=False)
->>>>>>> 80b3231c
+
 
     @classmethod
     def create(cls, x: list[torch.Tensor], error: float) -> 'Median':
@@ -246,15 +242,11 @@
         y_1d = to_1d(y)
         x_1d_list = x_1d.tolist()
         y_1d_list = y_1d.tolist()
-<<<<<<< HEAD
+
         self.x_mean = torch.nn.Parameter(data=torch.tensor(statistics.mean(x_1d_list), dtype = torch.float32), requires_grad=False)
         self.y_mean = torch.nn.Parameter(data=torch.tensor(statistics.mean(y_1d_list), dtype = torch.float32), requires_grad=False)
         result = torch.tensor(statistics.covariance(x_1d_list, y_1d_list), dtype = torch.float32)
-=======
-        self.x_mean = torch.nn.Parameter(data=torch.tensor(statistics.mean(x_1d_list)), requires_grad=False)
-        self.y_mean = torch.nn.Parameter(data=torch.tensor(statistics.mean(y_1d_list)), requires_grad=False)
-        result = torch.tensor(statistics.covariance(x_1d_list, y_1d_list))
->>>>>>> 80b3231c
+
         super().__init__(result, error)
 
     @classmethod
@@ -294,19 +286,12 @@
         x_1d_list = x_1d.tolist()
         y_1d_list = y_1d.tolist()
         self.x_mean = torch.nn.Parameter(data=torch.mean(x_1d), requires_grad=False)
-<<<<<<< HEAD
         self.y_mean = torch.nn.Parameter(data=torch.mean(y_1d), requires_grad = False)
         self.x_std = torch.nn.Parameter(data=torch.sqrt(torch.var(x_1d, correction = 1)), requires_grad = False)
         self.y_std = torch.nn.Parameter(data=torch.sqrt(torch.var(y_1d, correction = 1)), requires_grad=False)
         self.cov = torch.nn.Parameter(data=torch.tensor(statistics.covariance(x_1d_list, y_1d_list), dtype = torch.float32), requires_grad=False)
         result = torch.tensor(statistics.correlation(x_1d_list, y_1d_list), dtype = torch.float32)
-=======
-        self.y_mean = torch.nn.Parameter(data=torch.mean(y_1d), requires_grad=False)
-        self.x_std = torch.nn.Parameter(data=torch.sqrt(torch.var(x_1d, correction = 1)), requires_grad=False)
-        self.y_std = torch.nn.Parameter(data=torch.sqrt(torch.var(y_1d, correction = 1)), requires_grad=False)
-        self.cov = torch.nn.Parameter(data=torch.tensor(statistics.covariance(x_1d_list, y_1d_list)), requires_grad=False)
-        result = torch.tensor(statistics.correlation(x_1d_list, y_1d_list))
->>>>>>> 80b3231c
+
         super().__init__(result, error)
 
     @classmethod
