--- conflicted
+++ resolved
@@ -2,11 +2,6 @@
 from pathlib import Path
 from typing import Type, Sequence, Mapping, Union, Literal, Callable
 from enum import Enum
-<<<<<<< HEAD
-import torch
-import ezkl
-=======
->>>>>>> 4a259828
 import os
 import numpy as np
 import json
@@ -292,14 +287,6 @@
   data_json_path = Path(data_path).with_suffix(DataExtension.JSON.value)
   _preprocess_data_file_to_json(data_path, data_json_path)
 
-<<<<<<< HEAD
-=======
-  # Convert `data_path` to json file `data_json_path`
-  data_path: Path = Path(data_path)
-  data_json_path = Path(data_path).with_suffix(DataExtension.JSON.value)
-  _preprocess_data_file_to_json(data_path, data_json_path)
-
->>>>>>> 4a259828
   with open(data_json_path) as f:
     data_json = json.load(f)
   data_commitments = {
@@ -476,25 +463,14 @@
 
 
 def _process_data(
-<<<<<<< HEAD
     data_path: Union[str| Path],
-=======
-    data_path: Union[str | Path],
->>>>>>> 4a259828
     col_array: list[str],
     sel_data_path: list[str],
   ) -> list[torch.Tensor]:
     data_tensor_array=[]
     sel_data = []
-    data_path: Path = Path(data_path)
-    # Convert data file to json under the same directory but with suffix .json
-    data_json_path = Path(data_path).with_suffix(DataExtension.JSON.value)
-    _preprocess_data_file_to_json(data_path, data_json_path)
-    data_onefile = json.loads(open(data_json_path, "r").read())
-<<<<<<< HEAD
-=======
-
->>>>>>> 4a259828
+    data_onefile = json.loads(open(data_path, "r").read())
+
     for col in col_array:
       data = data_onefile[col]
       data_tensor = torch.tensor(data, dtype = torch.float32)
